package main

import (
	"context"
	"encoding/json"
	"fmt"
	"os"
	"os/signal"
	"path/filepath"
	"runtime"
	"sync"
	"syscall"
	"time"

	"github.com/cctv-agent/config"
	"github.com/cctv-agent/internal/logger"
	"github.com/cctv-agent/internal/monitor"
	"github.com/cctv-agent/internal/onvif"
	"github.com/cctv-agent/internal/socketio"
	"github.com/cctv-agent/internal/stream"
	"github.com/cctv-agent/internal/updater"
	"github.com/spf13/pflag"
)

const (
	version           = "1.0.0"
	defaultConfigPath = "/etc/cctv-agent/config.json"
)

// Application represents the main application
type Application struct {
	config        *config.Config
	logger        logger.Logger
	streamManager *stream.Manager
	onvifCtrl     *onvif.Controller
	sioClient     *socketio.Client
	updater       *updater.Updater
	systemMonitor *monitor.SystemMonitor
	ctx           context.Context
	cancel        context.CancelFunc
	wg            sync.WaitGroup
	startTime     time.Time
}

func main() {
	// Parse command line flags using pflag
	configPath := pflag.String("config", defaultConfigPath, "Path to configuration file")
	generateConfig := pflag.Bool("generate-config", false, "Generate sample configuration file")
	showVersion := pflag.Bool("version", false, "Show version information")
	pflag.Parse()

	// Show version if requested
	if *showVersion {
		fmt.Printf("CCTV Agent version %s\n", version)
		os.Exit(0)
	}

	// Generate sample config if requested
	if *generateConfig {
		if *configPath != "" {
			if err := generateSampleConfigToFile(*configPath); err != nil {
				fmt.Fprintf(os.Stderr, "Failed to generate config: %v\n", err)
				os.Exit(1)
			}
			fmt.Printf("Sample configuration generated at %s\n", *configPath)
		} else {
			generateSampleConfig()
		}
		os.Exit(0)
	}

	// Create application
	app := NewApplication(*configPath)

	// Setup signal handling
	sigChan := make(chan os.Signal, 1)
	signal.Notify(sigChan, syscall.SIGINT, syscall.SIGTERM)

	// Start application
	if err := app.Start(); err != nil {
		app.logger.Error("Failed to start application", "error", err)
		os.Exit(1)
	}

	// Wait for shutdown signal
	<-sigChan
	app.logger.Info("Shutdown signal received")

	// Shutdown application
	app.Shutdown()
}

// NewApplication creates a new application instance
func NewApplication(configPath string) *Application {
	ctx, cancel := context.WithCancel(context.Background())

	app := &Application{
		ctx:       ctx,
		cancel:    cancel,
		startTime: time.Now(),
	}

	// Load configuration
	cfg, err := config.LoadConfig(configPath)
	if err != nil {
		// Use default config if loading fails
		cfg = &config.Config{
			Agent: config.AgentConfig{
				ID:             "cctv-agent-001",
				Name:           "CCTV Agent Reliance",
				Location:       "BETC Jamnagar",
				UpdateInterval: 30 * time.Minute,
				LogLevel:       "debug",
				MaxConcurrency: 4,
			},
			Logger: config.LoggerConfig{
				Level:         "debug",
				ConsoleOutput: true,
				ConsoleFormat: "text",
				FileOutput:    false, // Changed from true
				FileFormat:    "json",
				LogDir:        "/opt/growloc/cctv-agent/logs",
				MaxSize:       100,
				MaxBackups:    3,
				MaxAge:        7,
				Compress:      true,
			},
			SocketIO: config.SocketIOConfig{
<<<<<<< HEAD
				Host:           "api-sio.sandbox.growloc.farm",
				Port:           443,
=======
				Host:           "api-sio.growloc.farm",
				Port:           9054,
>>>>>>> 9e9baf41
				Path:           "/socket.io",
				ReconnectDelay: 5 * time.Second,
				PingInterval:   30 * time.Second,
				TLS:            true,
			},
			Cameras: []config.CameraConfig{
				{
					ID:         "67f8b433854b6df4713f418b",
<<<<<<< HEAD
					Name:       "Camera 1",
					RTSPUrl:    "rtmp://surveillance-stream.sandbox.growloc.farm:9052/live/camera1",
=======
					Name:       "CCTV R&D Zone 1",
					RTSPUrl:    "rtsp://admin:Secure04@192.168.0.105:554/Streaming/Unicast/channels/102",
>>>>>>> 9e9baf41
					Enabled:    true,
					PTZEnabled: true,
					Username:   "admin",
					Password:   "Secure04",
					ONVIFPort:  80,
				},
				{
					ID:         "67f8b442854b6df4713f418c",
<<<<<<< HEAD
					Name:       "Camera 2",
					RTSPUrl:    "https://surveillance-apis.sandbox.growloc.farm/live/camera2.flv",
=======
					Name:       "CCTV R&D Zone 2",
					RTSPUrl:    "rtsp://admin:Secure04@192.168.0.105:554/Streaming/Unicast/channels/101",
>>>>>>> 9e9baf41
					Enabled:    true,
					PTZEnabled: false,
					Username:   "admin",
					Password:   "Secure04",
					ONVIFPort:  80,
				},
			},
			FFmpeg: config.FFmpegConfig{
				Preset:       "ultrafast",
				Tune:         "zerolatency",
				CRF:          23,
				MaxRate:      "2M",
				BufSize:      "4M",
				AudioBitrate: "128k",
				AudioRate:    44100,
				VideoCodec:   "libx264",
				AudioCodec:   "aac",
				LogLevel:     "error",
				ExtraArgs:    "-rtsp_transport tcp",
			},
			RTMP: config.RTMPConfig{
				Host:    "localhost",
				Port:    1935,
				AppName: "live",
			},
		}
		fmt.Fprintf(os.Stderr, "Failed to load config, using defaults: %v\n", err)
	}
	app.config = cfg

	// Initialize logger with configuration
	loggerCfg := cfg.Logger
	if loggerCfg.Level == "" {
		loggerCfg.Level = cfg.Agent.LogLevel
		if loggerCfg.Level == "" {
			loggerCfg.Level = "info"
		}
	}
	if loggerCfg.LogDir == "" {
		loggerCfg.LogDir = "logs"
	}
	app.logger = logger.NewLoggerWithConfig(&loggerCfg)
	app.logger.Info("CCTV Agent starting", "version", version)

	// Initialize Socket.IO client
	sioURL := fmt.Sprintf("ws://%s:%d", cfg.SocketIO.Host, cfg.SocketIO.Port)
	if cfg.SocketIO.TLS {
		sioURL = fmt.Sprintf("wss://%s:%d", cfg.SocketIO.Host, cfg.SocketIO.Port)
	}
	if cfg.SocketIO.Path != "" && cfg.SocketIO.Path != "/socket.io" {
		sioURL = fmt.Sprintf("%s%s", sioURL, cfg.SocketIO.Path)
	}
	app.logger.Info("Socket.IO URL configured", "url", sioURL, "path", cfg.SocketIO.Path)
	app.sioClient = socketio.NewClient(sioURL, app.logger)
	app.streamManager = stream.NewManager(app.config, app.logger)
	app.onvifCtrl = onvif.NewController(app.logger)
	app.updater = updater.NewUpdater(app.logger, version)

	// // Set binary path to user's home directory to avoid permission issues
	// homeDir, err := os.UserHomeDir()
	// if err != nil {
	// 	app.logger.Warn("Could not get user home directory, using default path", "error", err)
	// } else {
	// 	// Use ~/.cctv-agent/cctv-agent as the binary path
	// 	binaryPath := filepath.Join(homeDir, ".cctv-agent", "cctv-agent")
	// 	app.updater.SetBinaryPath(binaryPath)
	// 	app.logger.Info("Binary path set", "path", binaryPath)
	// }

	app.systemMonitor = monitor.NewSystemMonitor(app.logger)

	return app
}

// Start starts the application
func (app *Application) Start() error {
	app.logger.Info("Starting application components")

	// Initialize ONVIF controller if cameras have PTZ
	for _, camera := range app.config.Cameras {
		if camera.PTZEnabled {
			if err := app.onvifCtrl.Connect(
				camera.ID,
				camera.RTSPUrl,
				camera.Username,
				camera.Password,
			); err != nil {
				app.logger.Error("Failed to connect ONVIF device",
					"camera_id", camera.ID,
					"error", err)
			}
		}
	}

	// Start stream manager
	if err := app.streamManager.Start(); err != nil {
		return fmt.Errorf("failed to start stream manager: %w", err)
	}

	app.sioClient.RegisterEventHandler("pong", func(data json.RawMessage) error {
		app.logger.Info("Socket.IO pong", "pong", data)

		return nil
	})
	app.sioClient.RegisterEventHandler("update_agent", func(data json.RawMessage) error {
		app.logger.Info("Socket.IO update_agent", "update_agent", data)

		// Parse the incoming data
		// var updateData struct {
		// 	UpdateAgent []struct {
		// 		IsUpdateAvailable bool   `json:"isUpdateAvailable"`
		// 		SourceClientId    string `json:"sourceClientId"`
		// 		Timestamp         string `json:"timestamp"`
		// 	} `json:"update_agent"`
		// }

		// if err := json.Unmarshal(data, &updateData); err != nil {
		// 	app.logger.Error("Failed to parse update_agent data", "error", err)
		// 	return err
		// }

		// Check if update is available
		// if len(updateData.UpdateAgent) > 0 && updateData.UpdateAgent[0].IsUpdateAvailable {
		// 	app.logger.Info("Update available, starting update process",
		// 		"source_client_id", updateData.UpdateAgent[0].SourceClientId,
		// 		"timestamp", updateData.UpdateAgent[0].Timestamp)

		// Create UpdateInfo for the updater
		// Note: You'll need to get these values from your update server or config
		updateInfo := updater.UpdateInfo{
			Version:      "1.0.1",                                                                   // This should come from the server or be determined dynamically
			DownloadURL:  "https://s3.ap-south-2.amazonaws.com/prod.growloc.farm/agents/cctv-agent", // Use the URL from config
			Checksum:     "",                                                                        // Optional: Add checksum if available
			ReleaseNotes: "Automatic update triggered by server",
			Force:        true, // Since server requested update
		}

		// Perform the update in a goroutine to avoid blocking the event handler
		go func() {
			if err := app.updater.PerformUpdate(updateInfo); err != nil {
				app.logger.Error("Update failed", "error", err)
				// Optionally send failure notification back to server
				return
			}
			app.logger.Info("Update completed successfully")
		}()
		// } else {
		// 	app.logger.Info("No update available or update not required")
		// }

		return nil
	})

	app.sioClient.RegisterEventHandler("welcome", func(data json.RawMessage) error {
		app.logger.Info("Socket.IO welcome", "data", data)

		return nil
	})

	app.sioClient.RegisterEventHandler("custom_response", func(data json.RawMessage) error {
		return app.handleCommand(data)
	})

	app.sioClient.RegisterEventHandler("camera_control_response", func(data json.RawMessage) error {
		app.logger.Info("Socket.IO camera_control_response", "camera_control_response", data)

		return app.handleCameraControlResponse(data)
	})

	// Connect to Socket.IO server
	// Connect to Socket.IO server
	if err := app.sioClient.Connect(); err != nil {
		app.logger.Error("Failed to connect to Socket.IO server", "error", err)
		// Continue running even if Socket.IO fails initially
	}

	// Set up Socket.IO handlers
	app.sioClient.OnConnect(func() {
		app.logger.Info("Socket.IO connected")
		app.sendRegistration()
		app.sendCameraDetails()
	})

	app.sioClient.OnDisconnect(func() {
		app.logger.Warn("Socket.IO disconnected")
	})

	// Start background tasks
	app.wg.Add(2)
	go app.processCommands()
	go app.reportStatus()

	app.logger.Info("Application started successfully")
	return nil
}

// Shutdown gracefully shuts down the application
func (app *Application) Shutdown() {
	app.logger.Info("Shutting down application")

	// Cancel context to stop all components
	app.cancel()

	// Stop stream manager
	if app.streamManager != nil {
		app.streamManager.Stop()
	}

	// Disconnect Socket.IO
	if app.sioClient != nil {
		app.sioClient.Disconnect()
	}

	// Wait for goroutines to finish
	app.wg.Wait()

	app.logger.Info("Application shutdown complete")
}

// processCommands processes commands from Socket.IO
func (app *Application) processCommands() {
	defer app.wg.Done()

	for {
		select {
		case <-app.ctx.Done():
			return
		}
	}
}

// handleCommand handles a single command
func (app *Application) handleCommand(cmd json.RawMessage) error {
	app.logger.Info("Processing custom_response command")

	// TODO: Implement command handling
	return nil
}

func (app *Application) handleCameraControlResponse(data json.RawMessage) error {
	app.logger.Info("Processing camera_control_response", "data", string(data))

	// // Parse the incoming data
	// var response map[string]interface{}
	// if err := json.Unmarshal(data, &response); err != nil {
	//     app.logger.Error("Failed to parse camera_control_response", "error", err)
	//     return err
	// }

	// // Extract camera ID if present
	// cameraID, _ := response["camera_id"].(string)
	// command, _ := response["command"].(string)

	// app.logger.Info("Camera control response received",
	//     "camera_id", cameraID,
	//     "command", command,
	//     "response", response)

	// // Handle different types of camera control responses
	// switch command {
	// case "ptz":
	//     return app.handlePTZResponse(cameraID, response)
	// case "stream":
	//     return app.handleStreamResponse(cameraID, response)
	// case "preset":
	//     return app.handlePresetResponse(cameraID, response)
	// default:
	//     app.logger.Warn("Unknown camera control command", "command", command)
	// }

	return nil
}

// restartComponents restarts components with new configuration
func (app *Application) restartComponents() {
	app.logger.Info("Restarting components with new configuration")

	// Restart stream manager
	app.streamManager.Stop()
	app.streamManager = stream.NewManager(app.config, app.logger)
	app.streamManager.Start()

	// Set up Socket.IO handlers
	app.sioClient.OnConnect(func() {
		app.logger.Info("Socket.IO connected")
		app.sendRegistration()
	})

	app.sioClient.OnDisconnect(func() {
		app.logger.Warn("Socket.IO disconnected")
	})

	app.sioClient.RegisterEventHandler("custom_response", func(data json.RawMessage) error {
		return app.handleCommand(data)
	})

	// Re-initialize ONVIF devices
	app.onvifCtrl = onvif.NewController(app.logger)
	for _, camera := range app.config.Cameras {
		if camera.PTZEnabled {
			app.onvifCtrl.Connect(
				camera.ID,
				camera.RTSPUrl,
				camera.Username,
				camera.Password,
			)
		}
	}
}

// reportStatus periodically reports status to server
func (app *Application) reportStatus() {
	defer app.wg.Done()

	ticker := time.NewTicker(30 * time.Second)
	defer ticker.Stop()

	for {
		select {
		case <-app.ctx.Done():
			return
		case <-ticker.C:
			app.sendStatusReport()
		}
	}
}

// sendRegistration sends registration message
func (app *Application) sendRegistration() {
	hostname, _ := os.Hostname()
	reg := socketio.Registration{
		AgentID:  app.config.Agent.ID,
		Name:     hostname,
		Location: "Raspberry Pi",
		Version:  version,
	}

	if err := app.sioClient.Emit("registration", reg); err != nil {
		app.logger.Error("Failed to send registration", "error", err)
	}
}

func (app *Application) sendCameraDetails() {
	// Collect basic camera info
	cameraList := make([]map[string]interface{}, 0, len(app.config.Cameras))
	enabledCount := 0
	for _, camera := range app.config.Cameras {
		cameraList = append(cameraList, map[string]interface{}{
			"id":         camera.ID,
			"name":       camera.Name,
			"rtspUrl":    camera.RTSPUrl,
			"enabled":    camera.Enabled,
			"ptzEnabled": camera.PTZEnabled,
			"username":   camera.Username,
			"password":   camera.Password,
			"onvifPort":  camera.ONVIFPort,
		})
		if camera.Enabled {
			enabledCount++
		}
	}

	// Create welcome data
	cameraData := map[string]interface{}{
		"agent_id":        app.config.Agent.ID,
		"message":         "Agent connected and ready",
		"timestamp":       time.Now(),
		"total_cameras":   len(app.config.Cameras),
		"enabled_cameras": enabledCount,
		"cameras":         cameraList,
	}

	// Marshal to JSON
	data, err := json.Marshal(cameraData)
	if err != nil {
		app.logger.Error("Failed to marshal camera data", "error", err)
		return
	}

	// Create Message
	msg := socketio.Message{
		Type:      "send_cameras_details",
		Timestamp: time.Now(),
		Data:      json.RawMessage(data),
	}

	// Send using SendMessage
	if err := app.sioClient.SendMessage(msg); err != nil {
		app.logger.Error("Failed to send camera details", "error", err)
	}
}

// sendStatusReport sends status report
func (app *Application) sendStatusReport() {
	// Get camera statuses
	cameraStatuses := make(map[string]socketio.CameraStatus)
	// TODO: Get actual camera statuses from stream manager
	for _, camera := range app.config.Cameras {
		cameraStatuses[camera.ID] = socketio.CameraStatus{
			ID:         camera.ID,
			Connected:  false,
			Streaming:  false,
			LastUpdate: time.Now(),
			Error:      "",
		}
	}

	// Get system info
	systemInfo := app.getSystemInfo()

	// Create status report
	report := socketio.StatusReport{
		AgentID:      app.config.Agent.ID,
		Version:      version,
		Uptime:       time.Since(app.startTime),
		CameraStatus: cameraStatuses,
		SystemInfo:   systemInfo,
		Timestamp:    time.Now(),
	}

	if err := app.sioClient.Emit("status", report); err != nil {
		app.logger.Error("Failed to send status report", "error", err)
	}
}

// getSystemInfo gets system information
func (app *Application) getSystemInfo() socketio.SystemInfo {
	stats, err := app.systemMonitor.GetSystemStats()
	if err != nil {
		app.logger.Error("Failed to get system stats", "error", err)
		return socketio.SystemInfo{}
	}

	return socketio.SystemInfo{
		CPU: socketio.CPUInfo{
			Usage: stats.CPUUsage,
			Cores: 4, // Default to 4 cores for Raspberry Pi
		},
		Memory: socketio.MemoryInfo{
			Total:   0, // Would need additional system calls to get total memory
			Used:    0, // Would need additional system calls to get used memory
			Percent: stats.MemoryUsage,
		},
		Disk: socketio.DiskInfo{
			Total:   0, // Would need additional system calls to get total disk
			Used:    0, // Would need additional system calls to get used disk
			Percent: stats.DiskUsage,
		},
		Temperature: stats.Temperature,
		Network: socketio.NetworkInfo{
			BytesSent:       stats.Network.BytesSent,
			BytesReceived:   stats.Network.BytesReceived,
			PacketsSent:     stats.Network.PacketsSent,
			PacketsReceived: stats.Network.PacketsReceived,
		},
	}
}

// Helper functions

func generateSampleConfig() {
	cfg := &config.Config{
		Agent: config.AgentConfig{
			ID:             "cctv-agent-001",
			Name:           "CCTV Agent",
			Location:       "Main Building",
			UpdateInterval: 30 * time.Second,
			LogLevel:       "info",
			MaxConcurrency: 4,
		},
		Logger: config.LoggerConfig{
			Level:         "info",
			ConsoleOutput: true,
			ConsoleFormat: "text",
			FileOutput:    true,
			FileFormat:    "json",
			LogDir:        "logs",
			MaxSize:       100,
			MaxBackups:    3,
			MaxAge:        7,
			Compress:      true,
		},
		SocketIO: config.SocketIOConfig{
			Host:           "localhost",
			Port:           9054,
			Path:           "/socket.io",
			ReconnectDelay: 5 * time.Second,
			PingInterval:   30 * time.Second,
			TLS:            false,
		},
		Cameras: []config.CameraConfig{
			{
				ID:         "camera1",
				Name:       "Front Door Camera",
				RTSPUrl:    "rtsp://admin:password@192.168.1.100:554/stream1",
				PTZEnabled: true,
				Username:   "admin",
				Password:   "password",
				ONVIFPort:  80,
			},
		},
		FFmpeg: config.FFmpegConfig{
			Preset:       "ultrafast",
			Tune:         "zerolatency",
			CRF:          23,
			MaxRate:      "2M",
			BufSize:      "4M",
			AudioBitrate: "128k",
			AudioRate:    44100,
			VideoCodec:   "libx264",
			AudioCodec:   "aac",
			LogLevel:     "error",
			ExtraArgs:    "-rtsp_transport tcp",
		},
		RTMP: config.RTMPConfig{
			Host:    "localhost",
			Port:    1935,
			AppName: "live",
		},
		Updater: config.UpdaterConfig{
			URL: "https://updates.example.com/cctv-agent",
		},
	}

	cfgJSON, _ := json.MarshalIndent(cfg, "", "  ")
	fmt.Println(string(cfgJSON))
}

func generateSampleConfigToFile(path string) error {
	cfg := &config.Config{
		Agent: config.AgentConfig{
			ID:             "cctv-agent-001",
			Name:           "CCTV Agent",
			Location:       "Main Building",
			UpdateInterval: 30 * time.Second,
			LogLevel:       "info",
			MaxConcurrency: 4,
		},
		Logger: config.LoggerConfig{
			Level:         "info",
			ConsoleOutput: true,
			ConsoleFormat: "text",
			FileOutput:    true,
			FileFormat:    "json",
			LogDir:        "logs",
			MaxSize:       100,
			MaxBackups:    3,
			MaxAge:        7,
			Compress:      true,
		},
		SocketIO: config.SocketIOConfig{
			Host:           "localhost",
			Port:           9054,
			Path:           "/socket.io",
			ReconnectDelay: 5 * time.Second,
			PingInterval:   30 * time.Second,
			TLS:            false,
		},
		Cameras: []config.CameraConfig{
			{
				ID:         "camera1",
				Name:       "Front Door Camera",
				RTSPUrl:    "rtsp://admin:password@192.168.1.100:554/stream1",
				PTZEnabled: true,
				Username:   "admin",
				Password:   "password",
				ONVIFPort:  80,
			},
		},
		FFmpeg: config.FFmpegConfig{
			Preset:       "ultrafast",
			Tune:         "zerolatency",
			CRF:          23,
			MaxRate:      "2M",
			BufSize:      "4M",
			AudioBitrate: "128k",
			AudioRate:    44100,
			VideoCodec:   "libx264",
			AudioCodec:   "aac",
			LogLevel:     "error",
			ExtraArgs:    "-rtsp_transport tcp",
		},
		RTMP: config.RTMPConfig{
			Host:    "localhost",
			Port:    1935,
			AppName: "live",
		},
		Updater: config.UpdaterConfig{
			URL: "https://s3.ap-south-2.amazonaws.com/prod.growloc.farm/agents/cctv-agent",
		},
	}

	// Ensure directory exists
	dir := filepath.Dir(path)
	if err := os.MkdirAll(dir, 0755); err != nil {
		return fmt.Errorf("failed to create directory: %w", err)
	}

	// Write config file
	data, err := json.MarshalIndent(cfg, "", "  ")
	if err != nil {
		return fmt.Errorf("failed to marshal config: %w", err)
	}

	if err := os.WriteFile(path, data, 0644); err != nil {
		return fmt.Errorf("failed to write config: %w", err)
	}

	return nil
}

func getHostname() string {
	hostname, err := os.Hostname()
	if err != nil {
		return "unknown"
	}
	return hostname
}

func getPlatform() string {
	return fmt.Sprintf("%s/%s", runtime.GOOS, runtime.GOARCH)
}<|MERGE_RESOLUTION|>--- conflicted
+++ resolved
@@ -126,13 +126,8 @@
 				Compress:      true,
 			},
 			SocketIO: config.SocketIOConfig{
-<<<<<<< HEAD
 				Host:           "api-sio.sandbox.growloc.farm",
 				Port:           443,
-=======
-				Host:           "api-sio.growloc.farm",
-				Port:           9054,
->>>>>>> 9e9baf41
 				Path:           "/socket.io",
 				ReconnectDelay: 5 * time.Second,
 				PingInterval:   30 * time.Second,
@@ -141,13 +136,8 @@
 			Cameras: []config.CameraConfig{
 				{
 					ID:         "67f8b433854b6df4713f418b",
-<<<<<<< HEAD
 					Name:       "Camera 1",
 					RTSPUrl:    "rtmp://surveillance-stream.sandbox.growloc.farm:9052/live/camera1",
-=======
-					Name:       "CCTV R&D Zone 1",
-					RTSPUrl:    "rtsp://admin:Secure04@192.168.0.105:554/Streaming/Unicast/channels/102",
->>>>>>> 9e9baf41
 					Enabled:    true,
 					PTZEnabled: true,
 					Username:   "admin",
@@ -156,13 +146,8 @@
 				},
 				{
 					ID:         "67f8b442854b6df4713f418c",
-<<<<<<< HEAD
 					Name:       "Camera 2",
-					RTSPUrl:    "https://surveillance-apis.sandbox.growloc.farm/live/camera2.flv",
-=======
-					Name:       "CCTV R&D Zone 2",
-					RTSPUrl:    "rtsp://admin:Secure04@192.168.0.105:554/Streaming/Unicast/channels/101",
->>>>>>> 9e9baf41
+					RTSPUrl:    "rtmp://surveillance-stream.sandbox.growloc.farm:9052/live/camera2",
 					Enabled:    true,
 					PTZEnabled: false,
 					Username:   "admin",
